--- conflicted
+++ resolved
@@ -63,20 +63,8 @@
 }
 
 type transferConfig struct {
-<<<<<<< HEAD
-	Quiet           bool         `json:"quiet"`
-	Binary          bool         `json:"binary"` // 是否是发送二进制文件(字节序列)
-	Directory       bool         `json:"directory"`
-	Overwrite       bool         `json:"overwrite"`
-	Timeout         int          `json:"timeout"` // 超时值, 单位是 s
-	Newline         string       `json:"newline"` // 新一行的标记
-	Protocol        int          `json:"protocol"`
-	MaxBufSize      int64        `json:"bufsize"`
-	EscapeCodes     escapeArray  `json:"escape_chars"` // 转义表
-	TmuxPaneColumns int32        `json:"tmux_pane_width"`
-=======
 	Quiet           bool         `json:"quiet"`            // 是否隐藏进度条
-	Binary          bool         `json:"binary"`           // 是否传输二进制文件(字节序列)
+	Binary          bool         `json:"binary"`           // 是否是发送二进制文件(字节序列)
 	Directory       bool         `json:"directory"`        // 是否传输目录
 	Overwrite       bool         `json:"overwrite"`        // 是否覆盖已有文件
 	Timeout         int          `json:"timeout"`          // 超时时间
@@ -85,7 +73,6 @@
 	MaxBufSize      int64        `json:"bufsize"`          // 最大缓冲空间
 	EscapeCodes     escapeArray  `json:"escape_chars"`     // 转义表
 	TmuxPaneColumns int32        `json:"tmux_pane_width"`  // Tmux 列数
->>>>>>> 66438752
 	TmuxOutputJunk  bool         `json:"tmux_output_junk"` // tmux 是否会输出 \r 字符
 	CompressType    compressType `json:"compress"`         // 压缩类型
 }
