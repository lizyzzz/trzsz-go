/*
MIT License

Copyright (c) 2023 Lonny Wong <lonnywong@qq.com>

Permission is hereby granted, free of charge, to any person obtaining a copy
of this software and associated documentation files (the "Software"), to deal
in the Software without restriction, including without limitation the rights
to use, copy, modify, merge, publish, distribute, sublicense, and/or sell
copies of the Software, and to permit persons to whom the Software is
furnished to do so, subject to the following conditions:

The above copyright notice and this permission notice shall be included in all
copies or substantial portions of the Software.

THE SOFTWARE IS PROVIDED "AS IS", WITHOUT WARRANTY OF ANY KIND, EXPRESS OR
IMPLIED, INCLUDING BUT NOT LIMITED TO THE WARRANTIES OF MERCHANTABILITY,
FITNESS FOR A PARTICULAR PURPOSE AND NONINFRINGEMENT. IN NO EVENT SHALL THE
AUTHORS OR COPYRIGHT HOLDERS BE LIABLE FOR ANY CLAIM, DAMAGES OR OTHER
LIABILITY, WHETHER IN AN ACTION OF CONTRACT, TORT OR OTHERWISE, ARISING FROM,
OUT OF OR IN CONNECTION WITH THE SOFTWARE OR THE USE OR OTHER DEALINGS IN THE
SOFTWARE.
*/

package trzsz

import (
	"bytes"
	"time"
)

// 读取缓存类型
type trzszBuffer struct {
<<<<<<< HEAD
	bufCh      chan []byte
	stopCh     chan bool
	nextBuf    []byte           // 缓冲空间
	nextIdx    int              // 缓冲空间下一个可读取的下标
	readBuf    bytes.Buffer     // 从缓冲空间读取, 再对外开放读取的接口
=======
	bufCh      chan []byte      // 数据通道
	stopCh     chan bool        // 停止信号接收通道
	nextBuf    []byte           // 循环读取通道的数据
	nextIdx    int              // 下一个可读取的下标
	readBuf    bytes.Buffer     // 操作字节 slice
>>>>>>> 66438752
	timeout    <-chan time.Time // 上一个超时时间
	newTimeout <-chan time.Time // 新的超时时间
}

func newTrzszBuffer() *trzszBuffer {
	return &trzszBuffer{bufCh: make(chan []byte, 10000), stopCh: make(chan bool, 1)}
}

// 往 trzszbuffer 发送数据 buf
func (b *trzszBuffer) addBuffer(buf []byte) {
	b.bufCh <- buf
}

// 停止接收数据, 往 stopCh 发送 true
func (b *trzszBuffer) stopBuffer() {
	select {
	case b.stopCh <- true:
	default:
	}
}

// 把 bufCh 的 数据清空
func (b *trzszBuffer) drainBuffer() {
	for {
		select {
		case <-b.bufCh:
		default:
			return
		}
	}
}

// 从 trzszbuffer 取出数据 (返回 nextBuf 或从 bufCh 读取), 并置空
func (b *trzszBuffer) popBuffer() []byte {
	if b.nextBuf != nil && b.nextIdx < len(b.nextBuf) {
		buf := b.nextBuf[b.nextIdx:]
		b.nextBuf = nil
		b.nextIdx = 0
		return buf
	}
	select {
	case buf := <-b.bufCh:
		return buf
	default:
		b.nextBuf = nil
		b.nextIdx = 0
		return nil
	}
}

// 设置新的 timeout 接收channel
func (b *trzszBuffer) setNewTimeout(timeout <-chan time.Time) {
	b.newTimeout = timeout
}

// 返回 nextBuffer 中未被读取的序列
func (b *trzszBuffer) nextBuffer() ([]byte, error) {
	if b.nextBuf != nil && b.nextIdx < len(b.nextBuf) {
		return b.nextBuf[b.nextIdx:], nil
	}
	// 把原有的数据先返回再循环从通道里读
	for {
		select {
		case b.nextBuf = <-b.bufCh:
			b.nextIdx = 0
			return b.nextBuf, nil
		case <-b.stopCh:
			return nil, errStopped
		case <-b.timeout:
			if b.newTimeout != nil {
				b.timeout = b.newTimeout
				b.newTimeout = nil
				continue
			}
			return nil, errReceiveDataTimeout
		}
	}
}

// 以 \n 为分隔符读取一行字节序列并返回
func (b *trzszBuffer) readLine(mayHasJunk bool, timeout <-chan time.Time) ([]byte, error) {
	b.readBuf.Reset()
	b.timeout = timeout
	b.newTimeout = nil
	for {
		buf, err := b.nextBuffer() // 从缓冲通道读取
		if err != nil {
			return nil, err
		}
		newLineIdx := bytes.IndexByte(buf, '\n')
		if newLineIdx >= 0 {
			b.nextIdx += newLineIdx + 1 // +1 to ignroe the '\n'
			buf = buf[0:newLineIdx]
		} else {
			b.nextIdx += len(buf)
		}
		if bytes.IndexByte(buf, '\x03') >= 0 { // `ctrl + c` to interrupt
			return nil, simpleTrzszError("Interrupted") // 存在 ctrl + c
		}
		b.readBuf.Write(buf) // 写到对外buff接口
		if newLineIdx >= 0 {
			// \r\n 的情况 且 mayHasJunk , 允许多次写入
			if mayHasJunk && b.readBuf.Len() > 0 && b.readBuf.Bytes()[b.readBuf.Len()-1] == '\r' {
				b.readBuf.Truncate(b.readBuf.Len() - 1) // 保留前 n - 1 位
				continue                                // 可以多次写到 readBuf 中
			}
			return b.readBuf.Bytes(), nil
		}
	}
}

// 读取固定长度的字节 并返回
func (b *trzszBuffer) readBinary(size int, timeout <-chan time.Time) ([]byte, error) {
	b.readBuf.Reset()
	if b.readBuf.Cap() < size {
		b.readBuf.Grow(size)
	}
	b.timeout = timeout
	b.newTimeout = nil
	for b.readBuf.Len() < size {
		buf, err := b.nextBuffer() // 从缓冲空间读取
		if err != nil {
			return nil, err
		}
		left := size - b.readBuf.Len()
		if len(buf) > left {
			b.nextIdx += left
			buf = buf[0:left]
		} else {
			b.nextIdx += len(buf)
		}
		b.readBuf.Write(buf)
	}
	return b.readBuf.Bytes(), nil
}

// 是否是特定的字符(a-z, A-Z, 0-9, #:+/=)
func isTrzszLetter(b byte) bool {
	if 'a' <= b && b <= 'z' {
		return true
	}
	if 'A' <= b && b <= 'Z' {
		return true
	}
	if '0' <= b && b <= '9' {
		return true
	}
	if b == '#' || b == ':' || b == '+' || b == '/' || b == '=' {
		return true
	}
	return false
}

// 在 windows 系统中调用; 读取一行(以 ! 为分隔)
func (b *trzszBuffer) readLineOnWindows(timeout <-chan time.Time) ([]byte, error) {
	b.readBuf.Reset()
	b.timeout = timeout
	b.newTimeout = nil
	lastByte := byte('\x1b')
	skipVT100 := false
	hasNewline := false
	mayDuplicate := false
	hasCursorHome := false
	preHasCursorHome := false
	for {
		buf, err := b.nextBuffer()
		if err != nil {
			return nil, err
		}
		newLineIdx := bytes.IndexByte(buf, '!') // 以 '!' 分割一行?
		if newLineIdx >= 0 {
			b.nextIdx += newLineIdx + 1                         // +1 to ignroe the newline
			if b.nextIdx < len(buf) && buf[b.nextIdx] == '\n' { // 也跳过 \n
				b.nextIdx++
			}
			buf = buf[0:newLineIdx]
		} else {
			b.nextIdx += len(buf)
		}
		// 检查序列中是否有其他字符
		for i := 0; i < len(buf); i++ {
			c := buf[i]
			if c == '\x03' { // `ctrl + c` to interrupt
				return nil, simpleTrzszError("Interrupted")
			}
			if c == '\n' {
				hasNewline = true
			}
			if skipVT100 { // 转义字符序列的开始
				// \x1b[H (\x1b[m;nH 表示 光标移到 m行 n列, 默认是 1,1 )
				if isVT100End(c) {
					skipVT100 = false
					// moving the cursor may result in duplicate characters
					if c == 'H' && lastByte >= '0' && lastByte <= '9' {
						mayDuplicate = true // 移动光标可能会重复字符
					}
				}
				if lastByte == '[' && c == 'H' {
					hasCursorHome = true // 有位于 1, 1 的光标
				}
				lastByte = c
			} else if c == '\x1b' {
				skipVT100 = true
				lastByte = c
			} else if isTrzszLetter(c) { // 只保留特定字符
				if mayDuplicate {
					mayDuplicate = false
					// skip the duplicate characters, e.g., the "8" in "8\r\n\x1b[25;119H8".
					bytes := b.readBuf.Bytes()
					if hasNewline && len(bytes) > 0 && (c == bytes[len(bytes)-1] || preHasCursorHome) {
						bytes[len(bytes)-1] = c
						continue
					}
				}
				b.readBuf.WriteByte(c)
				preHasCursorHome = hasCursorHome
				hasCursorHome = false
				hasNewline = false
			}
		}
		if newLineIdx >= 0 && b.readBuf.Len() > 0 && !skipVT100 {
			return b.readBuf.Bytes(), nil
		}
	}
}<|MERGE_RESOLUTION|>--- conflicted
+++ resolved
@@ -31,19 +31,11 @@
 
 // 读取缓存类型
 type trzszBuffer struct {
-<<<<<<< HEAD
-	bufCh      chan []byte
-	stopCh     chan bool
-	nextBuf    []byte           // 缓冲空间
-	nextIdx    int              // 缓冲空间下一个可读取的下标
-	readBuf    bytes.Buffer     // 从缓冲空间读取, 再对外开放读取的接口
-=======
 	bufCh      chan []byte      // 数据通道
 	stopCh     chan bool        // 停止信号接收通道
 	nextBuf    []byte           // 循环读取通道的数据
-	nextIdx    int              // 下一个可读取的下标
-	readBuf    bytes.Buffer     // 操作字节 slice
->>>>>>> 66438752
+	nextIdx    int              // 下一个可读取的下表
+	readBuf    bytes.Buffer     // 操作字节 slice, 从缓冲空间读取, 再对外开放读取的接口
 	timeout    <-chan time.Time // 上一个超时时间
 	newTimeout <-chan time.Time // 新的超时时间
 }
